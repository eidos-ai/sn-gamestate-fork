# TrackLab SoccerNet config

# The defaults list contains the files that will be used
# to create the final config file. This item *must* be
# the first element in the file.
# Detailed configs for each default component below are located in "sn-gamestate/sn-gamestate/configs" and "tracklab/tracklab/configs"
# Define here which implementation (yolov8, oc_sort, ..) to use for each generic (detection, tracking, ...) component.
defaults:
  - dataset: soccernet_gs
  - eval: trackeval
  - engine: offline
  - state: save  # Dump tracking results to a .pcklz file to save computation time on the next run. Have a look at TrackLab tutorials for more details.
  - visualization: save_videos  # Save tracking results as a .mp4 video in the run directory specified below (sn-gamestate/outputs/...)
  - modules/bbox_detector: yolov8
<<<<<<< HEAD
  - modules/pose_bottomup: openpifpaf
  - modules/reid: prtreid
=======
  - modules/reid: bpbreid
>>>>>>> 1bab34d3
  - modules/track: oc_sort
  - modules/jersey_number_detect: mmocr
  - modules/team: kmeans_embeddings
  - modules/team_side: mean_position
  - modules/tracklet_agg: voting_role_jn
  - modules/pitch : tvcalib
  - modules/calibration: tvcalib
  - _self_

# Pipeline definition :
# - Defines the order in which the modules will be called
# - If loading a tracking state from disk, remove modules whose outputs are already provided in the loaded state
pipeline:
  - bbox_detector
  - reid
  - track
  - pitch
  - calibration
  - jersey_number_detect
  - team
  - team_side
  - tracklet_agg


# Experiment name
experiment_name: "sn-gamestate"

# Path definitions
data_dir: "${project_dir}/data"
model_dir: "${project_dir}/pretrained_models"
home_dir: "${oc.env:HOME}"

# Machine configuration
num_cores: 4
use_wandb: False
use_rich: True

modules: # Allows module-specific batch_size and other configuration
  bbox_detector: {batch_size: 8}
  pose_bottomup: {batch_size: 8}
  reid: {batch_size: 64}
  track: {batch_size: 64}
  jersey_number_detect: {batch_size: 8}

# Flags
test_tracking: True
print_config: False

# Dataset
dataset:
  nvid: 1  # For a quick first inference, only one random video is processed. Use "-1" to process all the videos.
  eval_set: "validation"  # Tracking is performed on the SoccerNet validation set. Choose from {"train", "validation", "test", "challenge"}.
  dataset_path: ${data_dir}/SoccerNetGS  # The SoccerNet game state dataset is located under the data path (defined above) in the 'SoccerNetGS' folder

# configure Hydra to use the current working directory
# and set up the output directory according to experiment_name
project_dir: "${hydra:runtime.cwd}"
hydra:
  job:
    chdir: True
  run:
    dir: "outputs/${experiment_name}/${now:%Y-%m-%d}/${now:%H-%M-%S}"
  sweep:
    dir: "multirun_outputs/${experiment_name}/${now:%Y-%m-%d}/${now:%H-%M-%S}"<|MERGE_RESOLUTION|>--- conflicted
+++ resolved
@@ -12,12 +12,7 @@
   - state: save  # Dump tracking results to a .pcklz file to save computation time on the next run. Have a look at TrackLab tutorials for more details.
   - visualization: save_videos  # Save tracking results as a .mp4 video in the run directory specified below (sn-gamestate/outputs/...)
   - modules/bbox_detector: yolov8
-<<<<<<< HEAD
-  - modules/pose_bottomup: openpifpaf
   - modules/reid: prtreid
-=======
-  - modules/reid: bpbreid
->>>>>>> 1bab34d3
   - modules/track: oc_sort
   - modules/jersey_number_detect: mmocr
   - modules/team: kmeans_embeddings
